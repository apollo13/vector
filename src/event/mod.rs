--- conflicted
+++ resolved
@@ -11,19 +11,13 @@
 pub mod metric;
 pub mod util;
 
-<<<<<<< HEAD
 mod finalization;
-=======
 mod legacy_lookup;
->>>>>>> 0240ae60
 mod log_event;
 mod value;
 
-<<<<<<< HEAD
 pub use finalization::{BatchNotifier, BatchStatus, EventFinalizer, EventFinalizers, EventStatus};
-=======
 pub use legacy_lookup::Lookup;
->>>>>>> 0240ae60
 pub use log_event::LogEvent;
 pub use metadata::EventMetadata;
 pub use metric::{Metric, MetricKind, MetricValue, StatisticKind};
