--- conflicted
+++ resolved
@@ -28,16 +28,8 @@
 // possible configuration options for `transforms` section, but such internal name should not
 // be exposed to users.
 impl LuaConfig {
-<<<<<<< HEAD
-    pub fn build(&self, _cx: TransformContext) -> crate::Result<Transform> {
+    pub fn build(&self) -> crate::Result<Transform> {
         Lua::new(self.source.clone(), self.search_dirs.clone()).map(Transform::function)
-=======
-    pub fn build(&self) -> crate::Result<Box<dyn Transform>> {
-        Lua::new(&self.source, self.search_dirs.clone()).map(|l| {
-            let b: Box<dyn Transform> = Box::new(l);
-            b
-        })
->>>>>>> 8d68f999
     }
 
     pub fn input_type(&self) -> DataType {
