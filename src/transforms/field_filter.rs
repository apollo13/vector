--- conflicted
+++ resolved
@@ -29,11 +29,7 @@
 #[async_trait::async_trait]
 #[typetag::serde(name = "field_filter")]
 impl TransformConfig for FieldFilterConfig {
-<<<<<<< HEAD
-    async fn build(&self, _cx: TransformContext) -> crate::Result<Transform> {
-=======
-    async fn build(&self) -> crate::Result<Box<dyn Transform>> {
->>>>>>> 8d68f999
+    async fn build(&self) -> crate::Result<Transform> {
         warn!(
             message =
                 r#"The "field_filter" transform is deprecated, use the "filter" transform instead"#
