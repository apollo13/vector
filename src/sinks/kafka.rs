--- conflicted
+++ resolved
@@ -1,23 +1,16 @@
 use crate::{
     buffers::Acker,
     config::{log_schema, DataType, GenerateConfig, SinkConfig, SinkContext, SinkDescription},
-<<<<<<< HEAD
     event::{Event, LookupBuf},
-=======
     internal_events::TemplateRenderingFailed,
->>>>>>> 302b79af
     kafka::{KafkaAuthConfig, KafkaCompression},
     serde::to_string,
     sinks::util::{
         encoding::{EncodingConfig, EncodingConfiguration},
         BatchConfig,
     },
-<<<<<<< HEAD
-    template::{Template, TemplateError},
-=======
     template::{Template, TemplateParseError},
     Event,
->>>>>>> 302b79af
 };
 use futures::{
     channel::oneshot::Canceled, future::BoxFuture, ready, stream::FuturesUnordered, FutureExt,
@@ -298,13 +291,8 @@
         let timestamp_ms = match &item {
             Event::Log(log) => log
                 .get(log_schema().timestamp_key())
-<<<<<<< HEAD
                 .and_then(|v| v.clone().try_into().ok()),
-            Event::Metric(metric) => metric.timestamp,
-=======
-                .and_then(|v| v.as_timestamp()),
             Event::Metric(metric) => metric.data.timestamp.as_ref(),
->>>>>>> 302b79af
         }
         .map(|ts| ts.timestamp_millis());
         let (key, body) = encode_event(item, &self.key_field, &self.encoding);
@@ -427,14 +415,9 @@
         .and_then(|f| match &event {
             Event::Log(log) => log.get(f).map(|value| value.clone_into_bytes().to_vec()),
             Event::Metric(metric) => metric
-<<<<<<< HEAD
                 .tags
                 .as_ref()
                 .and_then(|tags| tags.get(&f.to_string()))
-=======
-                .tags()
-                .and_then(|tags| tags.get(f))
->>>>>>> 302b79af
                 .map(|value| value.clone().into_bytes()),
         })
         .unwrap_or_default();
