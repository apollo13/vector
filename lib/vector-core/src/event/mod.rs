--- conflicted
+++ resolved
@@ -134,7 +134,6 @@
             Self::Metric(metric) => metric.metadata_mut(),
         }
     }
-<<<<<<< HEAD
 
     pub fn add_batch_notifier(&mut self, batch: Arc<BatchNotifier>) {
         let finalizer = EventFinalizer::new(batch);
@@ -143,8 +142,6 @@
             Self::Metric(metric) => metric.add_finalizer(finalizer),
         }
     }
-=======
->>>>>>> 6db09e17
 }
 
 impl EventDataEq for Event {
